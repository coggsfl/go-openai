--- conflicted
+++ resolved
@@ -1,10 +1,6 @@
 package openai //nolint:testpackage // testing private field
 
 import (
-	"bytes"
-	"math/rand"
-	"strings"
-
 	utils "github.com/sashabaranov/go-openai/internal"
 	"github.com/sashabaranov/go-openai/internal/test/checks"
 
@@ -15,328 +11,6 @@
 	"testing"
 )
 
-<<<<<<< HEAD
-func TestImages(t *testing.T) {
-	server := test.NewTestServer()
-	server.RegisterHandler("/v1/images/generations", handleImageEndpoint)
-	// create the test server
-	var err error
-	ts := server.OpenAITestServer()
-	ts.Start()
-	defer ts.Close()
-
-	config := DefaultConfig(test.GetTestToken())
-	config.BaseURL = ts.URL + "/v1"
-	client := NewClientWithConfig(config)
-	ctx := context.Background()
-
-	req := ImageRequest{}
-	req.Prompt = "Lorem ipsum"
-	_, err = client.CreateImage(ctx, req)
-	checks.NoError(t, err, "CreateImage error")
-}
-
-func TestAzureCreateImage(t *testing.T) {
-	server := test.NewTestServer()
-	server.RegisterHandler("/openai/images/generations:submit", handleImageEndpoint)
-	server.RegisterHandler("/openai/operations/images/request-id", handleImageCallbackEndpoint)
-	// create the test server
-	var err error
-	ts := server.OpenAITestServer()
-	ts.Start()
-	defer ts.Close()
-
-	config := DefaultAzureConfig(test.GetTestToken(), "https://dummylab.openai.azure.com/")
-	config.BaseURL = ts.URL
-	client := NewClientWithConfig(config)
-	ctx := context.Background()
-
-	req := ImageRequest{}
-	req.Prompt = "Lorem ipsum"
-	req.ResponseFormat = CreateImageResponseFormatURL
-	req.N = 2
-	_, err = client.CreateImage(ctx, req)
-	checks.NoError(t, err, "CreateImage error")
-}
-
-// handleImageEndpoint Handles the images endpoint by the test server.
-func handleImageEndpoint(w http.ResponseWriter, r *http.Request) {
-	var err error
-	var resBytes []byte
-
-	// images only accepts POST requests
-	if r.Method != "POST" {
-		http.Error(w, "Method not allowed", http.StatusMethodNotAllowed)
-		return
-	}
-	var imageReq ImageRequest
-	if imageReq, err = getImageBody(r); err != nil {
-		http.Error(w, "could not read request", http.StatusInternalServerError)
-		return
-	}
-	// Azure Image Generation request - respond with callback Header only & HTTP accepted status.
-	if strings.Contains(r.RequestURI, "/openai/images/generations:submit") {
-		w.Header().Add("Operation-Location", "http://"+r.Host+"/openai/operations/images/request-id")
-		w.WriteHeader(http.StatusAccepted)
-		return
-	}
-	res := ImageResponse{
-		Created: time.Now().Unix(),
-	}
-	for i := 0; i < imageReq.N; i++ {
-		imageData := ImageResponseDataInner{}
-		switch imageReq.ResponseFormat {
-		case CreateImageResponseFormatURL, "":
-			imageData.URL = "https://example.com/image.png"
-		case CreateImageResponseFormatB64JSON:
-			// This decodes to "{}" in base64.
-			imageData.B64JSON = "e30K"
-		default:
-			http.Error(w, "invalid response format", http.StatusBadRequest)
-			return
-		}
-		res.Data = append(res.Data, imageData)
-	}
-	resBytes, _ = json.Marshal(res)
-	fmt.Fprintln(w, string(resBytes))
-}
-
-// handleImageCallbackEndpoint Handles the callback endpoint by the test server.
-func handleImageCallbackEndpoint(w http.ResponseWriter, r *http.Request) {
-	var err error
-
-	// image callback only accepts GET requests
-	if r.Method != "GET" {
-		http.Error(w, "Method not allowed", http.StatusMethodNotAllowed)
-		return
-	}
-
-	// Randomly set the status to Succeeded or running
-	status := ""
-	rand.Seed(time.Now().UnixNano())
-	switch rand.Intn(3) {
-	case 0:
-		status = "Succeeded"
-	case 1:
-		status = "running"
-	case 2:
-		status = "notRunning"
-	}
-
-	cbResponse := CallBackResponse{
-		Created: time.Now().Unix(),
-		Status:  status,
-		Result: CBResult{
-			Data: CBData{
-				{URL: "http://example.com/image1"},
-				{URL: "http://example.com/image2"},
-			},
-		},
-	}
-	cbResponseBytes := new(bytes.Buffer)
-	err = json.NewEncoder(cbResponseBytes).Encode(cbResponse)
-	if err != nil {
-		http.Error(w, "could not write repsonse", http.StatusInternalServerError)
-		return
-	}
-	fmt.Fprintln(w, cbResponseBytes.String())
-}
-
-// getImageBody Returns the body of the request to create a image.
-func getImageBody(r *http.Request) (ImageRequest, error) {
-	image := ImageRequest{}
-	// read the request body
-	reqBody, err := io.ReadAll(r.Body)
-	if err != nil {
-		return ImageRequest{}, err
-	}
-	err = json.Unmarshal(reqBody, &image)
-	if err != nil {
-		return ImageRequest{}, err
-	}
-	return image, nil
-}
-
-func TestImageEdit(t *testing.T) {
-	server := test.NewTestServer()
-	server.RegisterHandler("/v1/images/edits", handleEditImageEndpoint)
-	// create the test server
-	var err error
-	ts := server.OpenAITestServer()
-	ts.Start()
-	defer ts.Close()
-
-	config := DefaultConfig(test.GetTestToken())
-	config.BaseURL = ts.URL + "/v1"
-	client := NewClientWithConfig(config)
-	ctx := context.Background()
-
-	origin, err := os.Create("image.png")
-	if err != nil {
-		t.Error("open origin file error")
-		return
-	}
-
-	mask, err := os.Create("mask.png")
-	if err != nil {
-		t.Error("open mask file error")
-		return
-	}
-
-	defer func() {
-		mask.Close()
-		origin.Close()
-		os.Remove("mask.png")
-		os.Remove("image.png")
-	}()
-
-	req := ImageEditRequest{
-		Image:          origin,
-		Mask:           mask,
-		Prompt:         "There is a turtle in the pool",
-		N:              3,
-		Size:           CreateImageSize1024x1024,
-		ResponseFormat: CreateImageResponseFormatURL,
-	}
-	_, err = client.CreateEditImage(ctx, req)
-	checks.NoError(t, err, "CreateImage error")
-}
-
-func TestImageEditWithoutMask(t *testing.T) {
-	server := test.NewTestServer()
-	server.RegisterHandler("/v1/images/edits", handleEditImageEndpoint)
-	// create the test server
-	var err error
-	ts := server.OpenAITestServer()
-	ts.Start()
-	defer ts.Close()
-
-	config := DefaultConfig(test.GetTestToken())
-	config.BaseURL = ts.URL + "/v1"
-	client := NewClientWithConfig(config)
-	ctx := context.Background()
-
-	origin, err := os.Create("image.png")
-	if err != nil {
-		t.Error("open origin file error")
-		return
-	}
-
-	defer func() {
-		origin.Close()
-		os.Remove("image.png")
-	}()
-
-	req := ImageEditRequest{
-		Image:          origin,
-		Prompt:         "There is a turtle in the pool",
-		N:              3,
-		Size:           CreateImageSize1024x1024,
-		ResponseFormat: CreateImageResponseFormatURL,
-	}
-	_, err = client.CreateEditImage(ctx, req)
-	checks.NoError(t, err, "CreateImage error")
-}
-
-// handleEditImageEndpoint Handles the images endpoint by the test server.
-func handleEditImageEndpoint(w http.ResponseWriter, r *http.Request) {
-	var resBytes []byte
-
-	// imagess only accepts POST requests
-	if r.Method != "POST" {
-		http.Error(w, "Method not allowed", http.StatusMethodNotAllowed)
-	}
-
-	responses := ImageResponse{
-		Created: time.Now().Unix(),
-		Data: []ImageResponseDataInner{
-			{
-				URL:     "test-url1",
-				B64JSON: "",
-			},
-			{
-				URL:     "test-url2",
-				B64JSON: "",
-			},
-			{
-				URL:     "test-url3",
-				B64JSON: "",
-			},
-		},
-	}
-
-	resBytes, _ = json.Marshal(responses)
-	fmt.Fprintln(w, string(resBytes))
-}
-
-func TestImageVariation(t *testing.T) {
-	server := test.NewTestServer()
-	server.RegisterHandler("/v1/images/variations", handleVariateImageEndpoint)
-	// create the test server
-	var err error
-	ts := server.OpenAITestServer()
-	ts.Start()
-	defer ts.Close()
-
-	config := DefaultConfig(test.GetTestToken())
-	config.BaseURL = ts.URL + "/v1"
-	client := NewClientWithConfig(config)
-	ctx := context.Background()
-
-	origin, err := os.Create("image.png")
-	if err != nil {
-		t.Error("open origin file error")
-		return
-	}
-
-	defer func() {
-		origin.Close()
-		os.Remove("image.png")
-	}()
-
-	req := ImageVariRequest{
-		Image:          origin,
-		N:              3,
-		Size:           CreateImageSize1024x1024,
-		ResponseFormat: CreateImageResponseFormatURL,
-	}
-	_, err = client.CreateVariImage(ctx, req)
-	checks.NoError(t, err, "CreateImage error")
-}
-
-// handleVariateImageEndpoint Handles the images endpoint by the test server.
-func handleVariateImageEndpoint(w http.ResponseWriter, r *http.Request) {
-	var resBytes []byte
-
-	// imagess only accepts POST requests
-	if r.Method != "POST" {
-		http.Error(w, "Method not allowed", http.StatusMethodNotAllowed)
-	}
-
-	responses := ImageResponse{
-		Created: time.Now().Unix(),
-		Data: []ImageResponseDataInner{
-			{
-				URL:     "test-url1",
-				B64JSON: "",
-			},
-			{
-				URL:     "test-url2",
-				B64JSON: "",
-			},
-			{
-				URL:     "test-url3",
-				B64JSON: "",
-			},
-		},
-	}
-
-	resBytes, _ = json.Marshal(responses)
-	fmt.Fprintln(w, string(resBytes))
-}
-
-=======
->>>>>>> b616090e
 type mockFormBuilder struct {
 	mockCreateFormFile       func(string, *os.File) error
 	mockCreateFormFileReader func(string, io.Reader, string) error
