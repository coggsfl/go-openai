--- conflicted
+++ resolved
@@ -85,27 +85,6 @@
 	checks.NoError(t, err, "CreateAzureChatCompletion error")
 }
 
-<<<<<<< HEAD
-func TestAzureChatCompletionsWithCustomDeploymentName(t *testing.T) {
-	client, server, teardown := setupAzureTestServerWithCustomDeploymentName()
-	defer teardown()
-	server.RegisterHandler("/openai/deployments/*", handleChatCompletionEndpoint)
-
-	_, err := client.CreateChatCompletion(context.Background(), ChatCompletionRequest{
-		MaxTokens: 5,
-		Model:     GPT3Dot5Turbo,
-		Messages: []ChatCompletionMessage{
-			{
-				Role:    ChatMessageRoleUser,
-				Content: "Hello!",
-			},
-		},
-	})
-	checks.NoError(t, err, "CreateAzureChatCompletionWithCustomDeploymentName error")
-}
-
-=======
->>>>>>> 7e76a682
 // handleChatCompletionEndpoint Handles the ChatGPT completion endpoint by the test server.
 func handleChatCompletionEndpoint(w http.ResponseWriter, r *http.Request) {
 	var err error
