--- conflicted
+++ resolved
@@ -3,11 +3,6 @@
 import (
 	"context"
 	"errors"
-<<<<<<< HEAD
-
-	utils "github.com/coggsfl/go-openai/internal"
-=======
->>>>>>> 1153eb25
 )
 
 var (
